--- conflicted
+++ resolved
@@ -33,10 +33,6 @@
 
 from caput import config
 from caput.time import STELLAR_S
-<<<<<<< HEAD
-
-=======
->>>>>>> 0464013a
 from cora.util import nputil
 
 from ..core import task, containers, io
@@ -90,7 +86,7 @@
 
         Parameters
         ----------
-        data : :class:`containers`
+        data : :class:`VisContainer`
             Any dataset which contains a vis and weight attribute.
             Note the modification is done in place.
 
@@ -115,8 +111,8 @@
                     size = (2,) + data.weight[:].shape)
             vis[:] = noise[0] + 1j * noise[1]
 
-        for si, prod in enumerate(data.index_map["stack"]["prod"]):
-            prod_inputs = data.index_map["prod"][prod]
+        for si, prod in enumerate(data.prodstack):
+            prod_inputs = data.prod[prod]
             if (prod_inputs[0]==prod_inputs[1]):
                 # This is an auto-correlation
                 vis[:, si].real *= 2**0.5
