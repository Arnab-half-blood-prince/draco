"""Map making from driftscan data using the m-mode formalism.

Tasks
=====

.. autosummary::
    :toctree:

    DirtyMapMaker
    MaximumLikelihoodMapMaker
    WienerMapMaker
    RingMapMaker
"""
import numpy as np
from caput import mpiarray, config

from ..core import containers, task, io


class BaseMapMaker(task.SingleTask):
    """Rudimetary m-mode map maker.

    Attributes
    ----------
    nside : int
        Resolution of output Healpix map.
    """

    nside = config.Property(proptype=int, default=256)
    basis = config.enum(['mmodes', 'svdmodes'], default='mmodes')
    use_weights = config.Property(proptype=bool, default=True)

    bt_cache = None

    def setup(self, bt):
        """Set the beamtransfer matrices to use.

        Parameters
        ----------
        bt : beamtransfer.BeamTransfer or manager.ProductManager
            Beam transfer manager object (or ProductManager) containing all the
            pre-generated beam transfer matrices.
        """

        self.beamtransfer = io.get_beamtransfer(bt)

    def process(self, modes):
        """Make a map from the given m-modes.

        Parameters
        ----------
        modes : containers.MModes or containers.SVDModes, as specified in
                 config.

        Returns
        -------
        map : containers.Map
        """

        from cora.util import hputil

        # Fetch various properties
        bt = self.beamtransfer
        lmax = bt.telescope.lmax
        mmax = min(bt.telescope.mmax, len(modes.index_map['m']) - 1)
        nfreq = bt.telescope.nfreq

        def find_key(key_list, key):
            try:
                return map(tuple, list(key_list)).index(tuple(key))
            except TypeError:
                return list(key_list).index(key)
            except ValueError:
                return None

        # Figure out mapping between the frequencies, there need to be more
        # frequencies in beamstransfers than in the mmodes for this to work
        # Plus, the frequencies in mmodes have to match exactly the ones
        # in the beamtransfer matrices.
        bt_freq = self.beamtransfer.telescope.frequencies
        # mm_freq = modes.index_map['freq']['centre']
        # freq_ind = [find_key(bt_freq, mf) for mf in mm_freq]

        # If in m-modes basis, redistribute over frequency first.
        if self.basis == 'mmodes':
            modes.redistribute('freq')
            # Trim off excess m-modes
            m_array = modes.vis[:(mmax + 1)]
            m_array = m_array.redistribute(axis=0)

            m_weight = modes.weight[:(mmax + 1)]
            m_weight = m_weight.redistribute(axis=0)

        if self.basis == 'svdmodes':
            print "in svdmodes if statement"
            modes.redistribute('m')
            m_array = modes.vis[:]
            m_weight = modes.weight[:]

        # Create array to store alms in.
        alm = mpiarray.MPIArray((nfreq, 4, lmax + 1, mmax + 1), axis=3,
                                dtype=np.complex128, comm=modes.comm)
        alm[:] = 0.0

        # Loop over all m's and solve from m-mode visibilities to alms.
        for mi, m in m_array.enumerate(axis=0):
<<<<<<< HEAD
=======

            self.log.debug("Processing m=%i (local %i/%i)",
                           m, mi + 1, m_array.local_shape[0])

	    # Get and cache the beam transfer matrix, but trim off any l < m.
	    # if self.bt_cache is None:
	    #	self.bt_cache = (m, bt.beam_m(m))
	    #	self.log.debug("Cached beamtransfer for m=%i", m)

>>>>>>> 6061dc37
            for fi in range(nfreq):
                if self.basis == 'svdmodes':
                    print "in svdmodes statement 2"
                    v = m_array[mi, :].view(np.ndarray)
                    Ni = m_weight[mi, :].view(np.ndarray)
                else:
                    v = m_array[mi, :, fi].view(np.ndarray)
                    Ni = m_weight[mi, :, fi].view(np.ndarray)

                a = alm[fi, ..., mi].view(np.ndarray)

                a[:] = self._solve_m(m, freq_ind[fi], v, Ni)

	    self.bt_cache = None

        # Redistribute back over frequency
        alm = alm.redistribute(axis=0)

        # Copy into square alm array for transform
        almt = mpiarray.MPIArray((nfreq, 4, lmax + 1, lmax + 1), dtype=np.complex128, axis=0, comm=modes.comm)
        almt[..., :(mmax + 1)] = alm
        alm = almt

        # Perform spherical harmonic transform to map space
        maps = hputil.sphtrans_inv_sky(alm, self.nside)
        maps = mpiarray.MPIArray.wrap(maps, axis=0)

        # If we are making an svd map we need to create a frequency axis -
        # Get frequencies from telescope object
        if self.basis == 'svdmodes':
            freqmap = np.zeros(nfreq,
                               dtype=[('centre', np.float64), ('width', np.float64)])
            freqmap['centre'][:] = bt.telescope.frequencies
            freqmap['width'][:] = np.abs(np.diff(bt.telescope.frequencies)[0])

            m = containers.Map(nside=self.nside, freq=freqmap, comm=modes.comm)

        if self.basis == 'mmodes':
            m = containers.Map(nside=self.nside, axes_from=modes, comm=modes.comm)

        m.map[:] = maps

        return m

    def _solve_m(self, m, f, v, Ni):
        """Solve for the a_lm's.

        This implementation is blank. Must be overriden.

        Parameters
        ----------
        m : int
            Which m-mode are we solving for.
        f : int
            Frequency we are solving for. This is the index for the beam transfers.
        v : np.ndarray[2, nbase]
            Visibility data.
        Ni : np.ndarray[2, nbase]
            Inverse of noise variance. Used as the noise matrix for the solve.

        Returns
        -------
        a : np.ndarray[npol, lmax+1]
        """
        pass


class DirtyMapMaker(BaseMapMaker):
    """Generate a dirty map.

    Notes
    -----

    The dirty map is produced by generating a set of :math:`a_{lm}` coefficients
    using

    .. math:: \hat{\mathbf{a}} = \mathbf{B}^\dagger \mathbf{N}^{-1} \mathbf{v}

    and then performing the spherical harmonic transform to get the sky intensity.
    """

    def _solve_m(self, m, f, v, Ni):

        bt = self.beamtransfer

        # Massage the arrays into shape
        v = v.reshape(bt.ntel)
        Ni = Ni.reshape(bt.ntel)
        bm = bt.beam_m(m, fi=f).reshape(bt.ntel, bt.nsky)

        # Solve for the dirty map alms
        a = np.dot(bm.T.conj(), Ni * v)

        # Reshape to the correct output
        a = a.reshape(bt.telescope.num_pol_sky, bt.telescope.lmax + 1)

        return a


class MaximumLikelihoodMapMaker(BaseMapMaker):
    """Generate a Maximum Likelihood map using the Moore-Penrose pseudo-inverse.

    Notes
    -----

    The dirty map is produced by generating a set of :math:`a_{lm}` coefficients
    using

    .. math:: \hat{\mathbf{a}} = \left( \mathbf{N}^{-1/2 }\mathbf{B} \right)^+ \mathbf{N}^{-1/2} \mathbf{v}

    where the superscript :math:`+` denotes the pseudo-inverse.
    """

    def _solve_m(self, m, f, v, Ni):

        bt = self.beamtransfer

        # Massage the arrays into shape
        v = v.reshape(bt.ntel)
        Ni = Ni.reshape(bt.ntel)
        bm = bt.beam_m(m, fi=f).reshape(bt.ntel, bt.nsky)

        Nh = Ni**0.5

        # Construct the beam pseudo inverse
        ib = pinv_svd(bm * Nh[:, np.newaxis])

        # Solve for the ML map alms
        a = np.dot(ib, Nh * v)

        # Reshape to the correct output
        a = a.reshape(bt.telescope.num_pol_sky, bt.telescope.lmax + 1)

        return a


class WienerMapMaker(BaseMapMaker):
    r"""Generate a Wiener filtered map assuming that the signal is a Gaussian
    random field described by a power-law power spectum.

    Attributes
    ----------
    prior_amp : float
        An amplitude prior to use for the map maker. In Kelvin.
    prior_tilt : float
        Power law index prior for the power spectrum.

    Notes
    -----

    The Wiener map is produced by generating a set of :math:`a_{lm}` coefficients
    using

    .. math::
        \hat{\mathbf{a}} = \left( \mathbf{S}^{-1} + \mathbf{B}^\dagger
        \mathbf{N}^{-1} \mathbf{B} \right)^{-1} \mathbf{B}^\dagger \mathbf{N}^{-1} \mathbf{v}

    where the signal covariance matrix :math:`\mathbf{S}` is assumed to be
    governed by a power law power spectrum for each polarisation component.
    """

    prior_amp = config.Property(proptype=float, default=1.0)
    prior_tilt = config.Property(proptype=float, default=0.5)

    bt_cache = None

    def _solve_m(self, m, f, v, Ni):

        bt = self.beamtransfer

	# Get transfer for this m and f
	if self.bt_cache is not None and self.bt_cache[0] == m:
	    bm = self.bt_cache[1][f]
	else:
	    bm = bt.beam_m(m, fi=f)
	bm = bm[..., m:].reshape(bt.ntel, -1)

        # Massage the arrays into shape
        v = v.reshape(bt.ntel)
        Ni = Ni.reshape(bt.ntel)
        Nh = Ni**0.5

<<<<<<< HEAD
        # Get the beam transfer matrix, but trim off any l < m.
        bm = bt.beam_m(m, fi=f)[..., m:].reshape(bt.ntel, -1)

=======
>>>>>>> 6061dc37
        # Construct pre-wightened beam and beam-conjugated matrices
        bmt = bm * Nh[:, np.newaxis]
        bth = bmt.T.conj()
        # Pre-wighten the visibilities
        vt = Nh * v

        a_wiener = self._minimize(m, bmt, bth, vt)

        # Copy the solution into a correctly shaped array output
        a = np.zeros((bt.telescope.num_pol_sky, bt.telescope.lmax + 1), dtype=v.dtype)
        a[:, m:] = a_wiener.reshape(bt.telescope.num_pol_sky, -1)

        return a

    def _minimize(self, m, beam, beam_conj, vec):

        import scipy.linalg as la

        bt = self.beamtransfer

        # Construct the signal covariance matrix
        l = np.arange(bt.telescope.lmax + 1)
        l[0] = 1  # Change l=0 to get around singularity
        l = l[m:]  # Trim off any l < m
        cl_TT = self.prior_amp**2 * l**(-self.prior_tilt)
        S_diag = np.concatenate([cl_TT] * 4)

        # For large ntel it's quickest to solve in the standard Wiener filter way
        if bt.ntel > bt.nsky:
            print "First if statement"
            Ci = np.diag(1.0 / S_diag) + np.dot(beam_conj, beam)  # Construct the inverse covariance
            a_dirty = np.dot(beam_conj, vec)  # Find the dirty map
            a_wiener = la.solve(Ci, a_dirty, sym_pos=True)  # Solve to find C vt

        # If not it's better to rearrange using the results for blockwise matrix inversion
        else:
            pCi = np.identity(vec.shape[0]) + np.dot(beam * S_diag[np.newaxis, :], beam_conj)
            v_int = la.solve(pCi, vec, sym_pos=True)
            a_wiener = S_diag * np.dot(beam_conj, v_int)

        return a_wiener


class DirtyMapMakerSVD(BaseMapMaker):
    """Generate a dirty map in SVD basis.

    Notes
    -----

    The dirty map is produced by generating a set of :math:`a_{lm}` coefficients
    using

    .. math:: \hat{\mathbf{a}} = \bar{\mathbf{B}^{+}}  \bar{\mathbf{v}}

    and then performing the spherical harmonic transform to get the sky intensity.
    """

    def _solve_m(self, m, f, vec, Ni):

        bt = self.beamtransfer

        # Get the svd beamtransfer matrix for a specific m and f
        beam = bt.beam_svd(m, f)
        # Create alm array
        a = np.zeros((bt.telescope.num_pol_sky, bt.telescope.lmax + 1), dtype=vec.dtype)
        # Get the significant svd modes and the frequency bounds
        svnum, svbounds = bt._svd_num(m)

        if svnum[f] < 1:
            return a

        # Get the svd vector for this frequency
        fvec = vec[svbounds[f]:svbounds[f+1]]
        # Get the inverse beam with the significant svd modes but trim off any l < m.
        beam_svnum = beam[:svnum[f], :, m:]
        beam_svnum = beam_svnum.reshape(svnum[f], -1)

        # Construct beam-conjugated matrices
        beam_svnum_conj = beam_svnum.T.conj()

        # Solve for the dirty map alms
        a = np.dot(beam_svnum_conj, fvec)
        a = a.reshape(bt.telescope.num_pol_sky, -1)

        return a


class WienerMapMakerSVD(WienerMapMaker):
    r"""Generate a Wiener filtered map from the SVD basis assuming that the signal is a Gaussian
    random field described by a power-law power spectum.

    Attributes
    ----------
    prior_amp : float
        An amplitude prior to use for the map maker. In Kelvin.
    prior_tilt : float
        Power law index prior for the power spectrum.

    Notes
    -----

    The Wiener map is produced by generating a set of :math:`a_{lm}` coefficients
    using

    .. math::
        \hat{\mathbf{a}} = \left( \mathbf{S}^{-1} + \mathbf{B}^\dagger
        \mathbf{N}^{-1} \mathbf{B} \right)^{-1} \mathbf{B}^\dagger \mathbf{N}^{-1} \mathbf{v}

    where the signal covariance matrix :math:`\mathbf{S}` is assumed to be
    governed by a power law power spectrum for each polarisation component.
    """

    def _solve_m(self, m, f, vec, Ni):

        bt = self.beamtransfer

        # Get the beam transfer matrix for an m and f
        beam = bt.beam_svd(m, f)
        # Create alm array
        a = np.zeros((bt.telescope.num_pol_sky, bt.telescope.lmax + 1), dtype=vec.dtype)
        # Get the significant svd modes and the frequency bounds
        svnum, svbounds = bt._svd_num(m)

        if svnum[f] < 1:
            return a

        # Get the svd vector for this frequency
        fvec = vec[svbounds[f]:svbounds[f+1]]
        # Get the inverse beam with the significant svd modes but trim off any l < m.
        beam_svnum = beam[:svnum[f], :, m:]
        beam_svnum = beam_svnum.reshape(svnum[f], -1)

        # Construct beam-conjugated matrices
        beam_svnum_conj = beam_svnum.T.conj()

        a_wiener = self._minimize(m, beam_svnum, beam_svnum_conj, fvec)

        # Copy the solution into a correctly shaped array output
        a[:, m:] = a_wiener.reshape(bt.telescope.num_pol_sky, -1)

        return a


def pinv_svd(M, acond=1e-4, rcond=1e-3):
    # Generate the pseudo-inverse from an svd
    # Not really clear why I'm not just using la.pinv2 instead,

    import scipy.linalg as la

    u, sig, vh = la.svd(M, full_matrices=False)

    rank = np.sum(np.logical_and(sig > rcond * sig.max(), sig > acond))

    psigma_diag = 1.0 / sig[: rank]

    B = np.transpose(np.conjugate(np.dot(u[:, : rank] * psigma_diag, vh[: rank])))

    return B<|MERGE_RESOLUTION|>--- conflicted
+++ resolved
@@ -73,16 +73,12 @@
             except ValueError:
                 return None
 
-        # Figure out mapping between the frequencies, there need to be more
-        # frequencies in beamstransfers than in the mmodes for this to work
-        # Plus, the frequencies in mmodes have to match exactly the ones
-        # in the beamtransfer matrices.
-        bt_freq = self.beamtransfer.telescope.frequencies
-        # mm_freq = modes.index_map['freq']['centre']
-        # freq_ind = [find_key(bt_freq, mf) for mf in mm_freq]
-
-        # If in m-modes basis, redistribute over frequency first.
         if self.basis == 'mmodes':
+            # Figure out mapping between the frequencies, there need to be more.
+            bt_freq = self.beamtransfer.telescope.frequencies
+            mm_freq = modes.index_map['freq']['centre']
+            freq_ind = [find_key(bt_freq, mf) for mf in mm_freq]
+
             modes.redistribute('freq')
             # Trim off excess m-modes
             m_array = modes.vis[:(mmax + 1)]
@@ -92,7 +88,6 @@
             m_weight = m_weight.redistribute(axis=0)
 
         if self.basis == 'svdmodes':
-            print "in svdmodes if statement"
             modes.redistribute('m')
             m_array = modes.vis[:]
             m_weight = modes.weight[:]
@@ -104,21 +99,16 @@
 
         # Loop over all m's and solve from m-mode visibilities to alms.
         for mi, m in m_array.enumerate(axis=0):
-<<<<<<< HEAD
-=======
 
             self.log.debug("Processing m=%i (local %i/%i)",
                            m, mi + 1, m_array.local_shape[0])
-
-	    # Get and cache the beam transfer matrix, but trim off any l < m.
-	    # if self.bt_cache is None:
-	    #	self.bt_cache = (m, bt.beam_m(m))
-	    #	self.log.debug("Cached beamtransfer for m=%i", m)
-
->>>>>>> 6061dc37
+            # Get and cache the beam transfer matrix, but trim off any l < m.
+            # if self.bt_cache is None:
+            #   self.bt_cache = (m, bt.beam_m(m))
+            #   self.log.debug("Cached beamtransfer for m=%i", m)
+
             for fi in range(nfreq):
                 if self.basis == 'svdmodes':
-                    print "in svdmodes statement 2"
                     v = m_array[mi, :].view(np.ndarray)
                     Ni = m_weight[mi, :].view(np.ndarray)
                 else:
@@ -129,7 +119,7 @@
 
                 a[:] = self._solve_m(m, freq_ind[fi], v, Ni)
 
-	    self.bt_cache = None
+            self.bt_cache = None
 
         # Redistribute back over frequency
         alm = alm.redistribute(axis=0)
@@ -286,24 +276,18 @@
 
         bt = self.beamtransfer
 
-	# Get transfer for this m and f
-	if self.bt_cache is not None and self.bt_cache[0] == m:
-	    bm = self.bt_cache[1][f]
-	else:
-	    bm = bt.beam_m(m, fi=f)
-	bm = bm[..., m:].reshape(bt.ntel, -1)
+        # Get transfer for this m and f
+        if self.bt_cache is not None and self.bt_cache[0] == m:
+            bm = self.bt_cache[1][f]
+        else:
+            bm = bt.beam_m(m, fi=f)
+        bm = bm[..., m:].reshape(bt.ntel, -1)
 
         # Massage the arrays into shape
         v = v.reshape(bt.ntel)
         Ni = Ni.reshape(bt.ntel)
         Nh = Ni**0.5
 
-<<<<<<< HEAD
-        # Get the beam transfer matrix, but trim off any l < m.
-        bm = bt.beam_m(m, fi=f)[..., m:].reshape(bt.ntel, -1)
-
-=======
->>>>>>> 6061dc37
         # Construct pre-wightened beam and beam-conjugated matrices
         bmt = bm * Nh[:, np.newaxis]
         bth = bmt.T.conj()
@@ -333,7 +317,6 @@
 
         # For large ntel it's quickest to solve in the standard Wiener filter way
         if bt.ntel > bt.nsky:
-            print "First if statement"
             Ci = np.diag(1.0 / S_diag) + np.dot(beam_conj, beam)  # Construct the inverse covariance
             a_dirty = np.dot(beam_conj, vec)  # Find the dirty map
             a_wiener = la.solve(Ci, a_dirty, sym_pos=True)  # Solve to find C vt
