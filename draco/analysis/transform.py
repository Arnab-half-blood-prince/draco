--- conflicted
+++ resolved
@@ -1093,7 +1093,6 @@
         return new_stream
 
 
-<<<<<<< HEAD
 class RingMapToHealpixMap(task.SingleTask):
     """Convert an input ringmap to a healpix map.
 
@@ -1804,7 +1803,8 @@
         map_.redistribute("freq")
 
         return out_cont
-=======
+
+    
 class MixData(task.SingleTask):
     """Mix together pieces of data with specified weights.
 
@@ -1917,4 +1917,3 @@
         self.mixed_data = None
 
         return data
->>>>>>> 3f1a7173
